# Pulumiスタックを削除するヘルパータスク

- name: Destroy Pulumi stack
  block:
    # スタックが選択されているか確認
    - name: Ensure stack is selected
      ansible.builtin.shell: |
        cd {{ pulumi_project_path }}
        export PULUMI_ACCESS_TOKEN="{{ lookup('env', 'PULUMI_ACCESS_TOKEN') }}"
        sudo -E {{ pulumi_bin_path }} stack --show-name || exit 1
      register: current_stack
      changed_when: false
      failed_when: current_stack.rc != 0
      when: not ansible_check_mode
    
    # リソースを削除
    - name: Destroy resources
      ansible.builtin.shell: |
        cd {{ pulumi_project_path }}
        {{ pulumi_commands.destroy }}
      register: pulumi_destroy_result
      changed_when: "'No resources' not in pulumi_destroy_result.stdout"
      when: not ansible_check_mode
      async: 600  # 10分のタイムアウト
      poll: 10    # 10秒ごとにポーリング
    
    # 削除結果を表示
    - name: Display destroy results
      ansible.builtin.debug:
        msg: "{{ pulumi_destroy_result.stdout_lines }}"
      when: not ansible_check_mode and ansible_verbosity > 0
        
  rescue:
    # 競合エラーの場合は再試行
    - name: Handle concurrent update error
      when: "'Another update is currently in progress' in pulumi_destroy_result.stderr | default('')"
      block:
        - name: Cancel current operation
          ansible.builtin.shell: |
            cd {{ pulumi_project_path }}
            export PULUMI_ACCESS_TOKEN="{{ lookup('env', 'PULUMI_ACCESS_TOKEN') }}"
            sudo -E {{ pulumi_bin_path }} cancel
          ignore_errors: true
        
        - name: Wait before retry
          ansible.builtin.pause:
            seconds: 30
        
        - name: Retry destroy
          ansible.builtin.shell: |
            cd {{ pulumi_project_path }}
            {{ pulumi_commands.destroy }}
          register: pulumi_destroy_retry_result
    
    - name: Display error message
      ansible.builtin.debug:
<<<<<<< HEAD
        msg: |
          ========== Pulumi Destroy Failed ==========
          Failed to destroy Pulumi stack
          {% if pulumi_destroy_result is defined %}
          Error code: {{ pulumi_destroy_result.rc | default('unknown') }}
          {% endif %}
          ==========================================
=======
        msg: "Failed to destroy Pulumi stack"
>>>>>>> 996e27be
    
    - name: Set failure status
      ansible.builtin.set_fact:
        pulumi_destroy_failed: true
<<<<<<< HEAD
    
    # エラー時にAnsibleの実行を停止
    - name: Fail the playbook
      ansible.builtin.fail:
        msg: |
          Pulumi destroy operation failed.
          {% if 'Another update is currently in progress' in pulumi_destroy_result.stderr | default('') %}
          Another Pulumi operation is in progress. The retry also failed.
          {% else %}
          Check the output above for details.
          {% endif %}
=======
>>>>>>> 996e27be

# チェックモード
- name: Mock destroy (check mode)
  ansible.builtin.debug:
    msg: "Would destroy Pulumi stack (check mode active)"
  when: ansible_check_mode<|MERGE_RESOLUTION|>--- conflicted
+++ resolved
@@ -54,22 +54,16 @@
     
     - name: Display error message
       ansible.builtin.debug:
-<<<<<<< HEAD
         msg: |
           ========== Pulumi Destroy Failed ==========
           Failed to destroy Pulumi stack
           {% if pulumi_destroy_result is defined %}
           Error code: {{ pulumi_destroy_result.rc | default('unknown') }}
           {% endif %}
-          ==========================================
-=======
-        msg: "Failed to destroy Pulumi stack"
->>>>>>> 996e27be
-    
+          ==========================================    
     - name: Set failure status
       ansible.builtin.set_fact:
         pulumi_destroy_failed: true
-<<<<<<< HEAD
     
     # エラー時にAnsibleの実行を停止
     - name: Fail the playbook
@@ -81,8 +75,6 @@
           {% else %}
           Check the output above for details.
           {% endif %}
-=======
->>>>>>> 996e27be
 
 # チェックモード
 - name: Mock destroy (check mode)
